{
    "_meta": {
        "hash": {
<<<<<<< HEAD
            "sha256": "97e6faeaeba8dc67d7fcbb2514615a3e30c4041f058b31707f1b4c855e44793c"
=======
            "sha256": "147041800a8dc5724609c45a9ec8189ba9a00ce04c8a5c178b38ae1ca8f7b7e9"
>>>>>>> 2420ddfd
        },
        "pipfile-spec": 6,
        "requires": {},
        "sources": [
            {
                "name": "pypi",
                "url": "https://pypi.python.org/simple",
                "verify_ssl": true
            }
        ]
    },
    "default": {
        "blis": {
            "hashes": [
                "sha256:00473602629ba69fe6565108e21957e918cb48b59f5bf2f6bfb6e04de42500cb",
                "sha256:03c368c9716ca814c436550a5f1e02ccf74850e613602519e3941d212e5aa177",
                "sha256:135450caabc8aea9bb9250329ebdf7189982d9b57d5c92789b2ba2fe52c247a7",
                "sha256:1402d9cbb0fbc21b749dd5b87d7ee14249e74a0ca38be6ecc56b3b356fca2f21",
                "sha256:26b16d6005bb2671699831b5cc699905215d1abde1ec5c1d04de7dcd9eb29f75",
                "sha256:3347a4b1b7d3ae14476aac9a6f7bf8ebf464863f4ebf4aea228874a7694ea240",
                "sha256:38fe877a4b52e762f5e137a412e3c256545a696a12ae8c40d67b8815d2bb5097",
                "sha256:4fb89c47ee06b58a4410a16fd5794847517262c9d2a342643475b477dfeff0a4",
                "sha256:77a6486b9794af01bcdfd1bc6e067c93add4b93292e6f95bf6e5ce7f98bf0163",
                "sha256:856142a11e37fd2c47c5006a3197e157bb8469a491a73d2d442223dd3279df84",
                "sha256:8aeaf6954351593a1e412f80e398aa51df588d3c0de74b9f3323b694c603381b",
                "sha256:9ede123065f3cacb109967755b3d83d4ca0de90643a9058129a6ab2d4051954f",
                "sha256:d1d59faebc1c94f8f4f77154ef4b9d6d40364b111cf8fde48ee3b524c85f1075",
                "sha256:d69257d317e86f34a7f230a2fd1f021fd2a1b944137f40d8cdbb23bd334cd0c4",
                "sha256:ddd732c5274d1082fa92e2c42317587d5ebabce7741ca98120f69bd45d004b99",
                "sha256:f0b0dad4d6268d9dba0a65a9db12dd7a2d8686b648399e4aa1aec7550697e99e"
            ],
            "version": "==0.4.1"
        },
        "catalogue": {
            "hashes": [
                "sha256:584d78e7f4c3c6e2fd498eb56dfc8ef1f4ff738480237de2ccd26cbe2cf47172",
                "sha256:d74d1d856c6b36a37bf14aa6dbbc27d0582667b7ab979a6108e61a575e8723f5"
            ],
            "markers": "python_version >= '2.7' and python_version not in '3.0, 3.1, 3.2, 3.3'",
            "version": "==1.0.0"
        },
        "certifi": {
            "hashes": [
                "sha256:1a4995114262bffbc2413b159f2a1a480c969de6e6eb13ee966d470af86af59c",
                "sha256:719a74fb9e33b9bd44cc7f3a8d94bc35e4049deebe19ba7d8e108280cfd59830"
            ],
            "version": "==2020.12.5"
        },
        "chardet": {
            "hashes": [
                "sha256:0d6f53a15db4120f2b08c94f11e7d93d2c911ee118b6b30a04ec3ee8310179fa",
                "sha256:f864054d66fd9118f2e67044ac8981a54775ec5b67aed0441892edb553d21da5"
            ],
            "markers": "python_version >= '2.7' and python_version not in '3.0, 3.1, 3.2, 3.3, 3.4'",
            "version": "==4.0.0"
        },
        "click": {
            "hashes": [
                "sha256:d2b5255c7c6349bc1bd1e59e08cd12acbbd63ce649f2588755783aa94dfb6b1a",
                "sha256:dacca89f4bfadd5de3d7489b7c8a566eee0d3676333fbb50030263894c38c0dc"
            ],
            "markers": "python_version >= '2.7' and python_version not in '3.0, 3.1, 3.2, 3.3, 3.4'",
            "version": "==7.1.2"
        },
        "cymem": {
            "hashes": [
                "sha256:01d3ea159f7a3f3192b1e800ed8207dac7586794d903a153198b9ea317f144bc",
                "sha256:190e15d9cf2c3bde60ae37bddbae6568a36044dc4a326d84081a5fa08818eee0",
                "sha256:1f0eb9b3d03623dcfc746cf8bff0663b0e347f4aea759965c8932087a0307ee9",
                "sha256:3d48902d7441645835fefc7832df49feb5362c7300d182475b63a01d25ae44ef",
                "sha256:4bd023c2477198b39b660c2a6b0242880649765ecee8461688a57fd4afd2bfc0",
                "sha256:734d82d0d03c2ceb929bc1744c04dbe0a105e68a4947c8406056a36f86c41830",
                "sha256:8ea57e6923f40eb51012352161bb5707c14a5a5ce901ff72021e59df06221655",
                "sha256:9d72d69f7a62a280199c3aa7bc550685c47d6d0689b2d299e6492253b86d2437",
                "sha256:a440d63577fcdc9c528c9cc026b7b4f8648193bac462bc0596c9eac10f9fba62",
                "sha256:ce1e81c1d031f56b67bac2136e73b4512cbc794706cd570178972d54ba6115d8",
                "sha256:d19f68b90411e02ab33b1654118337f96f41c13a3cd00c4f44f7abed2bc712e7",
                "sha256:d307f7f6230d861a938837cae4b855226b6845a21c010242a15e9ce6853856cd",
                "sha256:f2167c9959fcd639b95d51fa5efaa7c61eef8d686cb75a25412a914f428ce980"
            ],
            "version": "==2.0.5"
        },
        "filelock": {
            "hashes": [
                "sha256:18d82244ee114f543149c66a6e0c14e9c4f8a1044b5cdaadd0f82159d6a6ff59",
                "sha256:929b7d63ec5b7d6b71b0fa5ac14e030b3f70b75747cef1b10da9b879fef15836"
            ],
            "version": "==3.0.12"
        },
        "flask": {
            "hashes": [
                "sha256:4efa1ae2d7c9865af48986de8aeb8504bf32c7f3d6fdc9353d34b21f4b127060",
                "sha256:8a4fdd8936eba2512e9c85df320a37e694c93945b33ef33c89946a340a238557"
            ],
            "index": "pypi",
            "version": "==1.1.2"
        },
        "idna": {
            "hashes": [
                "sha256:b307872f855b18632ce0c21c5e45be78c0ea7ae4c15c828c20788b26921eb3f6",
                "sha256:b97d804b1e9b523befed77c48dacec60e6dcb0b5391d57af6a65a312a90648c0"
            ],
            "markers": "python_version >= '2.7' and python_version not in '3.0, 3.1, 3.2, 3.3'",
            "version": "==2.10"
        },
        "itsdangerous": {
            "hashes": [
                "sha256:321b033d07f2a4136d3ec762eac9f16a10ccd60f53c0c91af90217ace7ba1f19",
                "sha256:b12271b2047cb23eeb98c8b5622e2e5c5e9abd9784a153e9d8ef9cb4dd09d749"
            ],
            "markers": "python_version >= '2.7' and python_version not in '3.0, 3.1, 3.2, 3.3'",
            "version": "==1.1.0"
        },
        "jinja2": {
            "hashes": [
                "sha256:89aab215427ef59c34ad58735269eb58b1a5808103067f7bb9d5836c651b3bb0",
                "sha256:f0a4641d3cf955324a89c04f3d94663aa4d638abe8f733ecd3582848e1c37035"
            ],
            "markers": "python_version >= '2.7' and python_version not in '3.0, 3.1, 3.2, 3.3, 3.4'",
            "version": "==2.11.2"
        },
        "markupsafe": {
            "hashes": [
                "sha256:00bc623926325b26bb9605ae9eae8a215691f33cae5df11ca5424f06f2d1f473",
                "sha256:09027a7803a62ca78792ad89403b1b7a73a01c8cb65909cd876f7fcebd79b161",
                "sha256:09c4b7f37d6c648cb13f9230d847adf22f8171b1ccc4d5682398e77f40309235",
                "sha256:1027c282dad077d0bae18be6794e6b6b8c91d58ed8a8d89a89d59693b9131db5",
                "sha256:13d3144e1e340870b25e7b10b98d779608c02016d5184cfb9927a9f10c689f42",
                "sha256:24982cc2533820871eba85ba648cd53d8623687ff11cbb805be4ff7b4c971aff",
                "sha256:29872e92839765e546828bb7754a68c418d927cd064fd4708fab9fe9c8bb116b",
                "sha256:43a55c2930bbc139570ac2452adf3d70cdbb3cfe5912c71cdce1c2c6bbd9c5d1",
                "sha256:46c99d2de99945ec5cb54f23c8cd5689f6d7177305ebff350a58ce5f8de1669e",
                "sha256:500d4957e52ddc3351cabf489e79c91c17f6e0899158447047588650b5e69183",
                "sha256:535f6fc4d397c1563d08b88e485c3496cf5784e927af890fb3c3aac7f933ec66",
                "sha256:596510de112c685489095da617b5bcbbac7dd6384aeebeda4df6025d0256a81b",
                "sha256:62fe6c95e3ec8a7fad637b7f3d372c15ec1caa01ab47926cfdf7a75b40e0eac1",
                "sha256:6788b695d50a51edb699cb55e35487e430fa21f1ed838122d722e0ff0ac5ba15",
                "sha256:6dd73240d2af64df90aa7c4e7481e23825ea70af4b4922f8ede5b9e35f78a3b1",
                "sha256:717ba8fe3ae9cc0006d7c451f0bb265ee07739daf76355d06366154ee68d221e",
                "sha256:79855e1c5b8da654cf486b830bd42c06e8780cea587384cf6545b7d9ac013a0b",
                "sha256:7c1699dfe0cf8ff607dbdcc1e9b9af1755371f92a68f706051cc8c37d447c905",
                "sha256:88e5fcfb52ee7b911e8bb6d6aa2fd21fbecc674eadd44118a9cc3863f938e735",
                "sha256:8defac2f2ccd6805ebf65f5eeb132adcf2ab57aa11fdf4c0dd5169a004710e7d",
                "sha256:98c7086708b163d425c67c7a91bad6e466bb99d797aa64f965e9d25c12111a5e",
                "sha256:9add70b36c5666a2ed02b43b335fe19002ee5235efd4b8a89bfcf9005bebac0d",
                "sha256:9bf40443012702a1d2070043cb6291650a0841ece432556f784f004937f0f32c",
                "sha256:ade5e387d2ad0d7ebf59146cc00c8044acbd863725f887353a10df825fc8ae21",
                "sha256:b00c1de48212e4cc9603895652c5c410df699856a2853135b3967591e4beebc2",
                "sha256:b1282f8c00509d99fef04d8ba936b156d419be841854fe901d8ae224c59f0be5",
                "sha256:b2051432115498d3562c084a49bba65d97cf251f5a331c64a12ee7e04dacc51b",
                "sha256:ba59edeaa2fc6114428f1637ffff42da1e311e29382d81b339c1817d37ec93c6",
                "sha256:c8716a48d94b06bb3b2524c2b77e055fb313aeb4ea620c8dd03a105574ba704f",
                "sha256:cd5df75523866410809ca100dc9681e301e3c27567cf498077e8551b6d20e42f",
                "sha256:cdb132fc825c38e1aeec2c8aa9338310d29d337bebbd7baa06889d09a60a1fa2",
                "sha256:e249096428b3ae81b08327a63a485ad0878de3fb939049038579ac0ef61e17e7",
                "sha256:e8313f01ba26fbbe36c7be1966a7b7424942f670f38e666995b88d012765b9be"
            ],
            "markers": "python_version >= '2.7' and python_version not in '3.0, 3.1, 3.2, 3.3'",
            "version": "==1.1.1"
        },
        "murmurhash": {
            "hashes": [
                "sha256:023391cfefe584ac544c1ea0936976c0119b17dd27bb8280652cef1704f76428",
                "sha256:23c56182822a1ed88e2a098ac56958dfec380696a9a943df203b9b41e4bcf5e4",
                "sha256:76251513a2acad6c2e4b7aeffc5fcb807ee97a66cad5c2990557556555a6b7e9",
                "sha256:81474a45c4074637a6dfc8fea4cdebf091ab5aa781c2cfcb94c43b16030badd7",
                "sha256:8381172e03c5f6f947005fb146a53c5e5a9e0d630be4a40cbf8838e9324bfe1c",
                "sha256:892749023da26420d194f37bfa30df1368aaac0149cfa3b2105db36b66549e37",
                "sha256:98ec9d727bd998a35385abd56b062cf0cca216725ea7ec5068604ab566f7e97f",
                "sha256:99e55488476a5f70e8d305fd31258f140e52f724f788bcc50c31ec846a2b3766",
                "sha256:a9bd2312996e6e47605af305a1e5f091eba1bdd637cdd9986aec4885cb4c5530",
                "sha256:add366944eb8ec73013a4f36e166c5a4f0f7628ffe1746bc5fe031347489e5e8",
                "sha256:b9292c532538cf47846ca81056cfeab08b877c35fe7521d6524aa92ddcd833e2",
                "sha256:d4c3a0242014cf4c84e9ea0ba3f13b48f02a3992de3da7b1116d11b816451195",
                "sha256:d58315961dc5a5e740f41f2ac5c3a0ebc61ef472f8afeb4db7eeb3b863243105",
                "sha256:ef8819d15973e0d6f69688bafc097a1fae081675c1de39807028869a1320b1a9",
                "sha256:f00321998f0a6bad3fd068babf448a296d4b0b1f4dd424cab863ebe5ed54182f",
                "sha256:fd17973fd4554715efd8d86b3e9200358e49e437fdb92a897ca127aced48b61c",
                "sha256:fed7578fbaa6c301f27ed80834c1f7494ea7d335e269e98b9aee477cf0b3b487"
            ],
            "version": "==1.0.5"
        },
        "numpy": {
            "hashes": [
                "sha256:0ee77786eebbfa37f2141fd106b549d37c89207a0d01d8852fde1c82e9bfc0e7",
                "sha256:199bebc296bd8a5fc31c16f256ac873dd4d5b4928dfd50e6c4995570fc71a8f3",
                "sha256:1a307bdd3dd444b1d0daa356b5f4c7de2e24d63bdc33ea13ff718b8ec4c6a268",
                "sha256:1ea7e859f16e72ab81ef20aae69216cfea870676347510da9244805ff9670170",
                "sha256:271139653e8b7a046d11a78c0d33bafbddd5c443a5b9119618d0652a4eb3a09f",
                "sha256:35bf5316af8dc7c7db1ad45bec603e5fb28671beb98ebd1d65e8059efcfd3b72",
                "sha256:463792a249a81b9eb2b63676347f996d3f0082c2666fd0604f4180d2e5445996",
                "sha256:50d3513469acf5b2c0406e822d3f314d7ac5788c2b438c24e5dd54d5a81ef522",
                "sha256:50f68ebc439821b826823a8da6caa79cd080dee2a6d5ab9f1163465a060495ed",
                "sha256:51e8d2ae7c7e985c7bebf218e56f72fa93c900ad0c8a7d9fbbbf362f45710f69",
                "sha256:522053b731e11329dd52d258ddf7de5288cae7418b55e4b7d32f0b7e31787e9d",
                "sha256:5ea4401ada0d3988c263df85feb33818dc995abc85b8125f6ccb762009e7bc68",
                "sha256:604d2e5a31482a3ad2c88206efd43d6fcf666ada1f3188fd779b4917e49b7a98",
                "sha256:6ff88bcf1872b79002569c63fe26cd2cda614e573c553c4d5b814fb5eb3d2822",
                "sha256:7197ee0a25629ed782c7bd01871ee40702ffeef35bc48004bc2fdcc71e29ba9d",
                "sha256:741d95eb2b505bb7a99fbf4be05fa69f466e240c2b4f2d3ddead4f1b5f82a5a5",
                "sha256:83af653bb92d1e248ccf5fdb05ccc934c14b936bcfe9b917dc180d3f00250ac6",
                "sha256:8802d23e4895e0c65e418abe67cdf518aa5cbb976d97f42fd591f921d6dffad0",
                "sha256:8edc4d687a74d0a5f8b9b26532e860f4f85f56c400b3a98899fc44acb5e27add",
                "sha256:942d2cdcb362739908c26ce8dd88db6e139d3fa829dd7452dd9ff02cba6b58b2",
                "sha256:9a0669787ba8c9d3bb5de5d9429208882fb47764aa79123af25c5edc4f5966b9",
                "sha256:9d08d84bb4128abb9fbd9f073e5c69f70e5dab991a9c42e5b4081ea5b01b5db0",
                "sha256:9f7f56b5e85b08774939622b7d45a5d00ff511466522c44fc0756ac7692c00f2",
                "sha256:a2daea1cba83210c620e359de2861316f49cc7aea8e9a6979d6cb2ddab6dda8c",
                "sha256:b9074d062d30c2779d8af587924f178a539edde5285d961d2dfbecbac9c4c931",
                "sha256:c4aa79993f5d856765819a3651117520e41ac3f89c3fc1cb6dee11aa562df6da",
                "sha256:d78294f1c20f366cde8a75167f822538a7252b6e8b9d6dbfb3bdab34e7c1929e",
                "sha256:dfdc8b53aa9838b9d44ed785431ca47aa3efaa51d0d5dd9c412ab5247151a7c4",
                "sha256:dffed17848e8b968d8d3692604e61881aa6ef1f8074c99e81647ac84f6038535",
                "sha256:e080087148fd70469aade2abfeadee194357defd759f9b59b349c6192aba994c",
                "sha256:e983cbabe10a8989333684c98fdc5dd2f28b236216981e0c26ed359aaa676772",
                "sha256:ea6171d2d8d648dee717457d0f75db49ad8c2f13100680e284d7becf3dc311a6",
                "sha256:eefc13863bf01583a85e8c1121a901cc7cb8f059b960c4eba30901e2e6aba95f",
                "sha256:efd656893171bbf1331beca4ec9f2e74358fc732a2084f664fd149cc4b3441d2"
            ],
            "index": "pypi",
            "version": "==1.19.3"
        },
        "plac": {
            "hashes": [
                "sha256:398cb947c60c4c25e275e1f1dadf027e7096858fb260b8ece3b33bcff90d985f",
                "sha256:487e553017d419f35add346c4c09707e52fa53f7e7181ce1098ca27620e9ceee"
            ],
            "version": "==1.1.3"
        },
        "preshed": {
            "hashes": [
                "sha256:12cbe1e378b4f1c6b06f5e4130408befe916e55ea1616e6aa63c5cd0ccd9c927",
                "sha256:1bdededa7fd81f26a42bc9d11d542657c74746b7ea7fc2b2ca6d0ddbf1f93792",
                "sha256:1ce0846cb7ebb2ea913d44ec2e296098c285443ecdea80ddf02656bbef4deacb",
                "sha256:30f0c8ea85113d0565a1e3eb6222d00513ec39b56f3f9a2615e304575e65422e",
                "sha256:56b9603517bb2a364418163236d6a147a1d722ff7546cbe085e76e25ae118e89",
                "sha256:572899224578d30f6a67fadecb3d62b824866b4d2b6bad73f71abf7585db1389",
                "sha256:5e06a49477bd257eea02bf823b5d3e201d00a19d6976523a58da8606b2358481",
                "sha256:67c11e384ce4c008bc487ba3a29bafdfe038b9a2546ccfe0fe2160480b356fed",
                "sha256:6e833f1632a1d0232bdc6df6c3542fb130ef044d8656b24576d9fd19e5f1e0d1",
                "sha256:6f126bcc414a0304b54956f9dac2628a0f9bef1657d1b3a3837fc82b791aa2a1",
                "sha256:85074eebf90a858a6b68242f1ae265ca99e1af45bf9dafcb9a83d49b0815a2e1",
                "sha256:8a3adffde3126c2a0ab7d57cab1d605cb5f63da1ba88088ad3cf8debfd9aa4dc",
                "sha256:8a560850b8c53c1487ba51c2b0f5769535512b36d3b129ad5796b64653abe2f9",
                "sha256:9ebf444f8487782c84d7b5acb1d7195e603155882fafc4697344199eeeafbe5f",
                "sha256:c6d3dba39ed5059aaf99767017b9568c75b2d0780c3481e204b1daecde00360e",
                "sha256:ca4a7681b643b8356e7dfdab9cf668b2b34bd07ef4b09ebed44c8aeb3b1626ee",
                "sha256:fb4d2e82add82d63b2c97802b759a58ff200d06b632e2edc48a9ced1e6472faf"
            ],
            "version": "==3.0.5"
        },
        "regex": {
            "hashes": [
                "sha256:02951b7dacb123d8ea6da44fe45ddd084aa6777d4b2454fa0da61d569c6fa538",
                "sha256:0d08e71e70c0237883d0bef12cad5145b84c3705e9c6a588b2a9c7080e5af2a4",
                "sha256:1862a9d9194fae76a7aaf0150d5f2a8ec1da89e8b55890b1786b8f88a0f619dc",
                "sha256:1ab79fcb02b930de09c76d024d279686ec5d532eb814fd0ed1e0051eb8bd2daa",
                "sha256:1fa7ee9c2a0e30405e21031d07d7ba8617bc590d391adfc2b7f1e8b99f46f444",
                "sha256:262c6825b309e6485ec2493ffc7e62a13cf13fb2a8b6d212f72bd53ad34118f1",
                "sha256:2a11a3e90bd9901d70a5b31d7dd85114755a581a5da3fc996abfefa48aee78af",
                "sha256:2c99e97d388cd0a8d30f7c514d67887d8021541b875baf09791a3baad48bb4f8",
                "sha256:3128e30d83f2e70b0bed9b2a34e92707d0877e460b402faca908c6667092ada9",
                "sha256:38c8fd190db64f513fe4e1baa59fed086ae71fa45083b6936b52d34df8f86a88",
                "sha256:3bddc701bdd1efa0d5264d2649588cbfda549b2899dc8d50417e47a82e1387ba",
                "sha256:4902e6aa086cbb224241adbc2f06235927d5cdacffb2425c73e6570e8d862364",
                "sha256:49cae022fa13f09be91b2c880e58e14b6da5d10639ed45ca69b85faf039f7a4e",
                "sha256:56e01daca75eae420bce184edd8bb341c8eebb19dd3bce7266332258f9fb9dd7",
                "sha256:5862975b45d451b6db51c2e654990c1820523a5b07100fc6903e9c86575202a0",
                "sha256:6a8ce43923c518c24a2579fda49f093f1397dad5d18346211e46f134fc624e31",
                "sha256:6c54ce4b5d61a7129bad5c5dc279e222afd00e721bf92f9ef09e4fae28755683",
                "sha256:6e4b08c6f8daca7d8f07c8d24e4331ae7953333dbd09c648ed6ebd24db5a10ee",
                "sha256:717881211f46de3ab130b58ec0908267961fadc06e44f974466d1887f865bd5b",
                "sha256:749078d1eb89484db5f34b4012092ad14b327944ee7f1c4f74d6279a6e4d1884",
                "sha256:7913bd25f4ab274ba37bc97ad0e21c31004224ccb02765ad984eef43e04acc6c",
                "sha256:7a25fcbeae08f96a754b45bdc050e1fb94b95cab046bf56b016c25e9ab127b3e",
                "sha256:83d6b356e116ca119db8e7c6fc2983289d87b27b3fac238cfe5dca529d884562",
                "sha256:8b882a78c320478b12ff024e81dc7d43c1462aa4a3341c754ee65d857a521f85",
                "sha256:8f6a2229e8ad946e36815f2a03386bb8353d4bde368fdf8ca5f0cb97264d3b5c",
                "sha256:9801c4c1d9ae6a70aeb2128e5b4b68c45d4f0af0d1535500884d644fa9b768c6",
                "sha256:a15f64ae3a027b64496a71ab1f722355e570c3fac5ba2801cafce846bf5af01d",
                "sha256:a3d748383762e56337c39ab35c6ed4deb88df5326f97a38946ddd19028ecce6b",
                "sha256:a63f1a07932c9686d2d416fb295ec2c01ab246e89b4d58e5fa468089cab44b70",
                "sha256:b2b1a5ddae3677d89b686e5c625fc5547c6e492bd755b520de5332773a8af06b",
                "sha256:b2f4007bff007c96a173e24dcda236e5e83bde4358a557f9ccf5e014439eae4b",
                "sha256:baf378ba6151f6e272824b86a774326f692bc2ef4cc5ce8d5bc76e38c813a55f",
                "sha256:bafb01b4688833e099d79e7efd23f99172f501a15c44f21ea2118681473fdba0",
                "sha256:bba349276b126947b014e50ab3316c027cac1495992f10e5682dc677b3dfa0c5",
                "sha256:c084582d4215593f2f1d28b65d2a2f3aceff8342aa85afd7be23a9cad74a0de5",
                "sha256:d1ebb090a426db66dd80df8ca85adc4abfcbad8a7c2e9a5ec7513ede522e0a8f",
                "sha256:d2d8ce12b7c12c87e41123997ebaf1a5767a5be3ec545f64675388970f415e2e",
                "sha256:e32f5f3d1b1c663af7f9c4c1e72e6ffe9a78c03a31e149259f531e0fed826512",
                "sha256:e3faaf10a0d1e8e23a9b51d1900b72e1635c2d5b0e1bea1c18022486a8e2e52d",
                "sha256:f7d29a6fc4760300f86ae329e3b6ca28ea9c20823df123a2ea8693e967b29917",
                "sha256:f8f295db00ef5f8bae530fc39af0b40486ca6068733fb860b42115052206466f"
            ],
            "index": "pypi",
            "version": "==2020.11.13"
        },
        "requests": {
            "hashes": [
                "sha256:27973dd4a904a4f13b263a19c866c13b92a39ed1c964655f025f3f8d3d75b804",
                "sha256:c210084e36a42ae6b9219e00e48287def368a26d03a048ddad7bfee44f75871e"
            ],
            "markers": "python_version >= '2.7' and python_version not in '3.0, 3.1, 3.2, 3.3, 3.4'",
            "version": "==2.25.1"
        },
        "requests-file": {
            "hashes": [
                "sha256:07d74208d3389d01c38ab89ef403af0cfec63957d53a0081d8eca738d0247d8e",
                "sha256:dfe5dae75c12481f68ba353183c53a65e6044c923e64c24b2209f6c7570ca953"
            ],
            "version": "==1.5.1"
        },
        "six": {
            "hashes": [
                "sha256:30639c035cdb23534cd4aa2dd52c3bf48f06e5f4a941509c8bafd8ce11080259",
                "sha256:8b74bedcbbbaca38ff6d7491d76f2b06b3592611af620f8426e82dddb04a5ced"
            ],
            "markers": "python_version >= '2.7' and python_version not in '3.0, 3.1, 3.2, 3.3'",
            "version": "==1.15.0"
        },
        "spacy": {
            "hashes": [
                "sha256:0024e192c4a7f0cfe831ae97596622018ecdae5a3f6ab77278fb4cc61bcd6a98",
                "sha256:0ceb0bf227f7d3c2343b73701a2a5685108e818ee6dce98de83a46667c8bf9b2",
                "sha256:1a125996322fc0ae54aaea34620722452da04eca78c97c78c17cd55bbc5782df",
                "sha256:4f0911c8855cf9ba7cdb1dc67761ef272e8f032865d559d4de45dcf8804c8e44",
                "sha256:52746167bfae7b96143bed3501e05f53be1c8c3b88399821c925b8f493fe07c5",
                "sha256:5b0ae84b5d27e49f09b97384d806b74c70bc5d937551d45fc1f12adfce20315b",
                "sha256:5d384dbba9fb9b1bf9b78e1e0541d3e8f3b2b8cb2ead3ece47ebf69631d4278d",
                "sha256:af3f3270cddca06ff697117e3b877a36915d7154b7c1a7b0413b8d50cf469de4",
                "sha256:f79629c449079157f6bb0bbc279c0ee558959d543b87d39a1ffd91062d96ceb5",
                "sha256:fef690d04fff75ed7f2cef9864c8b7cb4abc61981835598265c74e7df073efef"
            ],
            "index": "pypi",
            "version": "==2.3"
        },
        "srsly": {
            "hashes": [
                "sha256:11447f8e659e1f62f29302252fb057f179031457b36c83426027182f624fe565",
                "sha256:23c7205b8c1cac49a03521bee37f0afe3680d9f0ec18c75ab3ac39bd3e15272b",
                "sha256:2615b8713dfe793ca57925076b0869385d56754816b1eaee5490a6827a1cb5c7",
                "sha256:334f29435099e644a8047b63d60b8386a98b5f7b4739f7efc86b46ca0200aa0e",
                "sha256:4c43a1f28e555891a1e65650adea2c5d0f0fe4b3d63821de65c8357f32c3a11c",
                "sha256:779ebfaa3cf1d5c0f1286ac1baf06af5f2a17bb103622992c71acc6ac20b2781",
                "sha256:8fc4c0641537262e15c7b5b57edc47487b15ac47b696adcb81e0a770ef78e8f5",
                "sha256:a1449da4195e30a3bd1fd3122e5b1a0c57703843c590643555c412fc87132aa0",
                "sha256:a2746afccfd4f51f0793cccc2b6d5e8a564c962870feec5c77408244c1dbb3c5",
                "sha256:a696e9c925e91f76ec53840c55483a4fbf76cb717424410a4f249d4805439038",
                "sha256:b5b887328ac6e210842560fcf32a29c2a9c1ed38c6d47479cadc03d81940da8c",
                "sha256:d3dd796372367c71946d0cd6f734e49db3d99dd13a57bdac937d9eb62689fc9e",
                "sha256:fd5e1e01f5fd0f532a6f3977bb74facc42f1b7155402ee3d06c07a73e83e3c47"
            ],
            "version": "==1.0.5"
        },
        "thinc": {
            "hashes": [
                "sha256:0139fa84dc9b8d88af15e648fc4ae13d899b8b5e49cb26a8f4a0604ee9ad8a9e",
                "sha256:061633bf334e3728173d59d6001e8cdef3839166c71e23b3c5f74f5fae3c0d7c",
                "sha256:0df8c5762359a3a4d8d494aa2eff11c4936c4f34559fe1b3ab1d13d24c76b509",
                "sha256:33db4a9182c78c8f4823b1765274bbb0caa8f4269dbd102f2e6ab2f7f91a6084",
                "sha256:36237f711f0b3da932bd28cc366a92f6f1b6d1f95ad6cbbc8166b94785b38e40",
                "sha256:387d25e57e53eed86d24f2657ab9555703043de27211764835a38e2e31b3c8e9",
                "sha256:55b9e02e4b8395cee0a8a810bd8af4d7600b04520bab60df1fc513d50a41eec5",
                "sha256:5d633cc5c210a02ba706ed7e800f4dc906ba1e10b85e3ed40d77fdb7e7674a20",
                "sha256:947806f4cbbcaf8dd046942acd5e52d55ac805303985a2e36de4734be5496bf1",
                "sha256:d3ff8cfbf583ac788a85f5e0e3cf00edf2f6bc5ba2b2ca264771870c07cb5717",
                "sha256:d70e71b0561bbf844bc9f737f60150b0f8f04dfd603151869d93a5735deb6219",
                "sha256:e2ebeeafd79bb86697388fccc5996d6ea1e69106e2a7fc3a1092d626b522cc01"
            ],
            "version": "==7.4.1"
        },
        "tldextract": {
            "hashes": [
                "sha256:cfae9bc8bda37c3e8c7c8639711ad20e95dc85b207a256b60b0b23d7ff5540ea",
                "sha256:e57f22b6d00a28c21673d2048112f1bdcb6a14d4711568305f6bb96cf5bb53a1"
            ],
            "index": "pypi",
            "version": "==3.1.0"
        },
        "tqdm": {
            "hashes": [
                "sha256:4621f6823bab46a9cc33d48105753ccbea671b68bab2c50a9f0be23d4065cb5a",
                "sha256:fe3d08dd00a526850568d542ff9de9bbc2a09a791da3c334f3213d8d0bbbca65"
            ],
            "markers": "python_version >= '2.7' and python_version not in '3.0, 3.1, 3.2, 3.3'",
            "version": "==4.56.0"
        },
        "urllib3": {
            "hashes": [
                "sha256:19188f96923873c92ccb987120ec4acaa12f0461fa9ce5d3d0772bc965a39e08",
                "sha256:d8ff90d979214d7b4f8ce956e80f4028fc6860e4431f731ea4a8c08f23f99473"
            ],
            "markers": "python_version >= '2.7' and python_version not in '3.0, 3.1, 3.2, 3.3, 3.4' and python_version < '4'",
            "version": "==1.26.2"
        },
        "wasabi": {
            "hashes": [
                "sha256:75fec6db6193c8615d7f398ae4aa2c4ad294e6e3e81c6a6dbbbd3864ee2223c3",
                "sha256:98bc9c492c6aa8628303a02961a5cfa7b0c7fa6d2b397abdeb0adc4b39397c49"
            ],
            "version": "==0.8.0"
        },
        "werkzeug": {
            "hashes": [
                "sha256:2de2a5db0baeae7b2d2664949077c2ac63fbd16d98da0ff71837f7d1dea3fd43",
                "sha256:6c80b1e5ad3665290ea39320b91e1be1e0d5f60652b964a3070216de83d2e47c"
            ],
            "markers": "python_version >= '2.7' and python_version not in '3.0, 3.1, 3.2, 3.3, 3.4'",
            "version": "==1.0.1"
        }
    },
    "develop": {
        "attrs": {
            "hashes": [
                "sha256:31b2eced602aa8423c2aea9c76a724617ed67cf9513173fd3a4f03e3a929c7e6",
                "sha256:832aa3cde19744e49938b91fea06d69ecb9e649c93ba974535d08ad92164f700"
            ],
            "markers": "python_version >= '2.7' and python_version not in '3.0, 3.1, 3.2, 3.3'",
            "version": "==20.3.0"
        },
        "entrypoints": {
            "hashes": [
                "sha256:589f874b313739ad35be6e0cd7efde2a4e9b6fea91edcc34e58ecbb8dbe56d19",
                "sha256:c70dd71abe5a8c85e55e12c19bd91ccfeec11a6e99044204511f9ed547d48451"
            ],
            "markers": "python_version >= '2.7'",
            "version": "==0.3"
        },
        "flake8": {
            "hashes": [
                "sha256:45681a117ecc81e870cbf1262835ae4af5e7a8b08e40b944a8a6e6b895914cfb",
                "sha256:49356e766643ad15072a789a20915d3c91dc89fd313ccd71802303fd67e4deca"
            ],
            "index": "pypi",
            "version": "==3.7.9"
        },
<<<<<<< HEAD
=======
        "flake8-docstrings": {
            "hashes": [
                "sha256:3d5a31c7ec6b7367ea6506a87ec293b94a0a46c0bce2bb4975b7f1d09b6f3717",
                "sha256:a256ba91bc52307bef1de59e2a009c3cf61c3d0952dbe035d6ff7208940c2edc"
            ],
            "index": "pypi",
            "version": "==1.5.0"
        },
        "flake8-polyfill": {
            "hashes": [
                "sha256:12be6a34ee3ab795b19ca73505e7b55826d5f6ad7230d31b18e106400169b9e9",
                "sha256:e44b087597f6da52ec6393a709e7108b2905317d0c0b744cdca6208e670d8eda"
            ],
            "version": "==1.0.2"
        },
        "importlib-metadata": {
            "hashes": [
                "sha256:ace61d5fc652dc280e7b6b4ff732a9c2d40db2c0f92bc6cb74e07b73d53a1771",
                "sha256:fa5daa4477a7414ae34e95942e4dd07f62adf589143c875c133c1e53c4eff38d"
            ],
            "markers": "python_version < '3.8'",
            "version": "==3.4.0"
        },
>>>>>>> 2420ddfd
        "iniconfig": {
            "hashes": [
                "sha256:011e24c64b7f47f6ebd835bb12a743f2fbe9a26d4cecaa7f53bc4f35ee9da8b3",
                "sha256:bc3af051d7d14b2ee5ef9969666def0cd1a000e121eaea580d4a313df4b37f32"
            ],
            "version": "==1.1.1"
        },
        "mccabe": {
            "hashes": [
                "sha256:ab8a6258860da4b6677da4bd2fe5dc2c659cff31b3ee4f7f5d64e79735b80d42",
                "sha256:dd8d182285a0fe56bace7f45b5e7d1a6ebcbf524e8f3bd87eb0f125271b8831f"
            ],
            "version": "==0.6.1"
        },
        "packaging": {
            "hashes": [
                "sha256:24e0da08660a87484d1602c30bb4902d74816b6985b93de36926f5bc95741858",
                "sha256:78598185a7008a470d64526a8059de9aaa449238f280fc9eb6b13ba6c4109093"
            ],
            "markers": "python_version >= '2.7' and python_version not in '3.0, 3.1, 3.2, 3.3'",
            "version": "==20.8"
        },
        "pep8-naming": {
            "hashes": [
                "sha256:a1dd47dd243adfe8a83616e27cf03164960b507530f155db94e10b36a6cd6724",
                "sha256:f43bfe3eea7e0d73e8b5d07d6407ab47f2476ccaeff6937c84275cd30b016738"
            ],
            "index": "pypi",
            "version": "==0.11.1"
        },
        "pluggy": {
            "hashes": [
                "sha256:15b2acde666561e1298d71b523007ed7364de07029219b604cf808bfa1c765b0",
                "sha256:966c145cd83c96502c3c3868f50408687b38434af77734af1e9ca461a4081d2d"
            ],
            "markers": "python_version >= '2.7' and python_version not in '3.0, 3.1, 3.2, 3.3'",
            "version": "==0.13.1"
        },
        "py": {
            "hashes": [
                "sha256:21b81bda15b66ef5e1a777a21c4dcd9c20ad3efd0b3f817e7a809035269e1bd3",
                "sha256:3b80836aa6d1feeaa108e046da6423ab8f6ceda6468545ae8d02d9d58d18818a"
            ],
            "markers": "python_version >= '2.7' and python_version not in '3.0, 3.1, 3.2, 3.3'",
            "version": "==1.10.0"
        },
        "pycodestyle": {
            "hashes": [
                "sha256:95a2219d12372f05704562a14ec30bc76b05a5b297b21a5dfe3f6fac3491ae56",
                "sha256:e40a936c9a450ad81df37f549d676d127b1b66000a6c500caa2b085bc0ca976c"
            ],
            "markers": "python_version >= '2.7' and python_version not in '3.0, 3.1, 3.2, 3.3'",
            "version": "==2.5.0"
        },
        "pydocstyle": {
            "hashes": [
                "sha256:19b86fa8617ed916776a11cd8bc0197e5b9856d5433b777f51a3defe13075325",
                "sha256:aca749e190a01726a4fb472dd4ef23b5c9da7b9205c0a7857c06533de13fd678"
            ],
            "markers": "python_version >= '3.5'",
            "version": "==5.1.1"
        },
        "pyflakes": {
            "hashes": [
                "sha256:17dbeb2e3f4d772725c777fabc446d5634d1038f234e77343108ce445ea69ce0",
                "sha256:d976835886f8c5b31d47970ed689944a0262b5f3afa00a5a7b4dc81e5449f8a2"
            ],
            "markers": "python_version >= '2.7' and python_version not in '3.0, 3.1, 3.2, 3.3'",
            "version": "==2.1.1"
        },
        "pyparsing": {
            "hashes": [
                "sha256:c203ec8783bf771a155b207279b9bccb8dea02d8f0c9e5f8ead507bc3246ecc1",
                "sha256:ef9d7589ef3c200abe66653d3f1ab1033c3c419ae9b9bdb1240a85b024efc88b"
            ],
            "markers": "python_version >= '2.6' and python_version not in '3.0, 3.1, 3.2, 3.3'",
            "version": "==2.4.7"
        },
        "pytest": {
            "hashes": [
                "sha256:1969f797a1a0dbd8ccf0fecc80262312729afea9c17f1d70ebf85c5e76c6f7c8",
                "sha256:66e419b1899bc27346cb2c993e12c5e5e8daba9073c1fbce33b9807abc95c306"
            ],
            "index": "pypi",
            "version": "==6.2.1"
        },
        "snowballstemmer": {
            "hashes": [
                "sha256:209f257d7533fdb3cb73bdbd24f436239ca3b2fa67d56f6ff88e86be08cc5ef0",
                "sha256:df3bac3df4c2c01363f3dd2cfa78cce2840a79b9f1c2d2de9ce8d31683992f52"
            ],
            "version": "==2.0.0"
        },
        "toml": {
            "hashes": [
                "sha256:806143ae5bfb6a3c6e736a764057db0e6a0e05e338b5630894a5f779cabb4f9b",
                "sha256:b3bda1d108d5dd99f4a20d24d9c348e91c4db7ab1b749200bded2f839ccbe68f"
            ],
            "markers": "python_version >= '2.6' and python_version not in '3.0, 3.1, 3.2, 3.3'",
            "version": "==0.10.2"
        }
    }
}<|MERGE_RESOLUTION|>--- conflicted
+++ resolved
@@ -1,11 +1,7 @@
 {
     "_meta": {
         "hash": {
-<<<<<<< HEAD
-            "sha256": "97e6faeaeba8dc67d7fcbb2514615a3e30c4041f058b31707f1b4c855e44793c"
-=======
-            "sha256": "147041800a8dc5724609c45a9ec8189ba9a00ce04c8a5c178b38ae1ca8f7b7e9"
->>>>>>> 2420ddfd
+            "sha256": "75052b92252a251ccac6d8ffa3ab3ee146e99d690b06a8b6a2e6c86618200e79"
         },
         "pipfile-spec": 6,
         "requires": {},
@@ -324,7 +320,7 @@
                 "sha256:30639c035cdb23534cd4aa2dd52c3bf48f06e5f4a941509c8bafd8ce11080259",
                 "sha256:8b74bedcbbbaca38ff6d7491d76f2b06b3592611af620f8426e82dddb04a5ced"
             ],
-            "markers": "python_version >= '2.7' and python_version not in '3.0, 3.1, 3.2, 3.3'",
+            "markers": "python_version >= '2.7' and python_version not in '3.0, 3.1, 3.2'",
             "version": "==1.15.0"
         },
         "spacy": {
@@ -443,8 +439,6 @@
             "index": "pypi",
             "version": "==3.7.9"
         },
-<<<<<<< HEAD
-=======
         "flake8-docstrings": {
             "hashes": [
                 "sha256:3d5a31c7ec6b7367ea6506a87ec293b94a0a46c0bce2bb4975b7f1d09b6f3717",
@@ -460,15 +454,6 @@
             ],
             "version": "==1.0.2"
         },
-        "importlib-metadata": {
-            "hashes": [
-                "sha256:ace61d5fc652dc280e7b6b4ff732a9c2d40db2c0f92bc6cb74e07b73d53a1771",
-                "sha256:fa5daa4477a7414ae34e95942e4dd07f62adf589143c875c133c1e53c4eff38d"
-            ],
-            "markers": "python_version < '3.8'",
-            "version": "==3.4.0"
-        },
->>>>>>> 2420ddfd
         "iniconfig": {
             "hashes": [
                 "sha256:011e24c64b7f47f6ebd835bb12a743f2fbe9a26d4cecaa7f53bc4f35ee9da8b3",
@@ -544,7 +529,7 @@
                 "sha256:c203ec8783bf771a155b207279b9bccb8dea02d8f0c9e5f8ead507bc3246ecc1",
                 "sha256:ef9d7589ef3c200abe66653d3f1ab1033c3c419ae9b9bdb1240a85b024efc88b"
             ],
-            "markers": "python_version >= '2.6' and python_version not in '3.0, 3.1, 3.2, 3.3'",
+            "markers": "python_version >= '2.6' and python_version not in '3.0, 3.1, 3.2'",
             "version": "==2.4.7"
         },
         "pytest": {
@@ -567,7 +552,7 @@
                 "sha256:806143ae5bfb6a3c6e736a764057db0e6a0e05e338b5630894a5f779cabb4f9b",
                 "sha256:b3bda1d108d5dd99f4a20d24d9c348e91c4db7ab1b749200bded2f839ccbe68f"
             ],
-            "markers": "python_version >= '2.6' and python_version not in '3.0, 3.1, 3.2, 3.3'",
+            "markers": "python_version >= '2.6' and python_version not in '3.0, 3.1, 3.2'",
             "version": "==0.10.2"
         }
     }
